--- conflicted
+++ resolved
@@ -244,39 +244,6 @@
     return (r.text, r.status_code, {"Content-Type": "application/json"})
 
 
-<<<<<<< HEAD
-=======
-@app.post("/blip/webhook")
-def blip_webhook():
-    payload = request.get_json(force=True, silent=True) or {}
-    event = {
-        "received_at": datetime.utcnow().isoformat() + "Z",
-        "payload": payload,
-    }
-    BLIP_EVENTS.append(event)
-    if isinstance(payload, dict):
-        summary = ", ".join(sorted(map(str, payload.keys()))) or "sem campos"
-    elif isinstance(payload, list):
-        summary = f"lista com {len(payload)} itens"
-    else:
-        summary = f"tipo {type(payload).__name__}"
-    log.info("Webhook Blip recebido (%s)", summary)
-    return jsonify({"ok": True})
-
-
-@app.get("/api/blip/events")
-def blip_events():
-    limit = request.args.get("limit", type=int) or 20
-    limit = max(1, min(limit, BLIP_EVENTS.maxlen or limit))
-    events = list(BLIP_EVENTS)[-limit:]
-    events = list(reversed(events))
-    return jsonify({
-        "events": events,
-        "count": len(events),
-        "max": BLIP_EVENTS.maxlen,
-    })
-
->>>>>>> c062132e
 # ---- SSE ----
 @app.get("/api/stream")
 def stream():
