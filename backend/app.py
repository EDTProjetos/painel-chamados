import os, time, json, hashlib, logging, requests
from functools import wraps
from datetime import timedelta, datetime
from collections import deque

from flask import Flask, jsonify, request, Response, render_template, session
from flask_cors import CORS
from werkzeug.middleware.proxy_fix import ProxyFix

logging.basicConfig(level=os.getenv("LOG_LEVEL", "INFO"))
log = logging.getLogger("app")

VALID_TAGS = {
    "Vendas",
    "Conciliação",
    "SAC",
    "Recup de Crédito",
}

<<<<<<< HEAD
VALID_TIPO_DISPARO = {
    "Marketing",
    "Marketing Lite",
    "Utilidade",
    "Autenticação",
}

=======
>>>>>>> cf50d0d5
# ===== Airtable =====
AIRTABLE_TOKEN = os.getenv("AIRTABLE_TOKEN")
AIRTABLE_BASE_ID = os.getenv("AIRTABLE_BASE_ID")
AIRTABLE_TABLE_NAME = os.getenv("AIRTABLE_TABLE_NAME", "Disparos")

if not AIRTABLE_TOKEN or not AIRTABLE_BASE_ID:
    log.warning("Faltam secrets AIRTABLE_TOKEN ou AIRTABLE_BASE_ID.")

TABLE_ENC = requests.utils.quote(AIRTABLE_TABLE_NAME or "Disparos", safe="")
AIRTABLE_API = f"https://api.airtable.com/v0/{AIRTABLE_BASE_ID}/{TABLE_ENC}"

REQ = requests.Session()
REQ.headers.update({
    "Authorization": f"Bearer {AIRTABLE_TOKEN}",
    "Content-Type": "application/json",
})

DEFAULT_TIMEOUT = int(os.getenv("AIRTABLE_TIMEOUT", "12"))
MAX_RETRIES = int(os.getenv("AIRTABLE_MAX_RETRIES", "4"))

# ===== Blip Analytics =====
BLIP_EVENTS = deque(maxlen=int(os.getenv("BLIP_MAX_EVENTS", "50")))

# ===== App / Auth =====
APP_USER = os.getenv("APP_USER", "energia")
APP_PASS = os.getenv("APP_PASS", "energia1")

app = Flask(__name__, template_folder="templates")

app.wsgi_app = ProxyFix(app.wsgi_app, x_for=1, x_proto=1, x_host=1, x_port=1)
app.config.update(
    SECRET_KEY=os.getenv("APP_SECRET", "change-this-in-prod"),
    SESSION_COOKIE_SECURE=(os.getenv("COOKIE_SECURE", "1") == "1"),
    SESSION_COOKIE_SAMESITE="Lax",
    SESSION_COOKIE_HTTPONLY=True,
    PERMANENT_SESSION_LIFETIME=timedelta(days=int(os.getenv("SESSION_DAYS", "7"))),
)
CORS(app, supports_credentials=True)

# ===== Helpers =====
def require_auth(fn):
    @wraps(fn)
    def wrapper(*args, **kwargs):
        if not session.get("auth_ok"):
            return jsonify({"error": "unauthorized"}), 401
        return fn(*args, **kwargs)
    return wrapper

def md5(obj) -> str:
    return hashlib.md5(json.dumps(obj, ensure_ascii=False, sort_keys=True).encode("utf-8")).hexdigest()

def _airtable_request(method: str, url: str, **kwargs) -> requests.Response:
    timeout = kwargs.pop("timeout", DEFAULT_TIMEOUT)
    backoff = 0.6
    for _ in range(1, MAX_RETRIES + 1):
        try:
            resp = REQ.request(method, url, timeout=timeout, **kwargs)
            if resp.status_code == 429:
                ra = resp.headers.get("Retry-After")
                try: wait = float(ra) if ra else backoff
                except: wait = backoff
                log.warning("Airtable 429; aguardando %.2fs", wait)
                time.sleep(wait); backoff = min(backoff*2, 6); continue
            if 500 <= resp.status_code < 600:
                log.warning("Airtable %s; retry em %.2fs", resp.status_code, backoff)
                time.sleep(backoff); backoff = min(backoff*2, 6); continue
            return resp
        except requests.RequestException as e:
            log.warning("Erro de rede Airtable (%s). Retry em %.2fs", e, backoff)
            time.sleep(backoff); backoff = min(backoff*2, 6)
    return REQ.request(method, url, timeout=timeout, **kwargs)

def _normalize_records(records):
    out = []
    for rec in records:
        f = rec.get("fields", {}) or {}
        out.append({
            "id": rec.get("id"),
            "tipo": f.get("Tipo", ""),
            "tempo": f.get("Tempo", 0),
            "potes": f.get("Potes", 0),
            "volume": f.get("Volume", 0),
            "horario": f.get("Horário", ""),
            "status": f.get("Status", ""),
            "template": f.get("Template", ""),
            "atualizadoEm": f.get("AtualizadoEm", ""),
            "data": f.get("Data", ""),
            "tag": f.get("Tags", "") or "",
<<<<<<< HEAD
            "tipoDisparo": f.get("Tipo Disparo", "") or "",
=======
>>>>>>> cf50d0d5
        })
    return out

def _fetch_all_from_airtable():
    records = []
    params = {
        "pageSize": 100,
        "sort[0][field]": "AtualizadoEm",
        "sort[0][direction]": "desc",
    }
    while True:
        r = _airtable_request("GET", AIRTABLE_API, params=params)
        if not r.ok:
            r.raise_for_status()
        payload = r.json()
        records.extend(payload.get("records", []))
        if "offset" not in payload: break
        params["offset"] = payload["offset"]
    return _normalize_records(records)

_LAST_SNAPSHOT = []
_LAST_HASH = ""
_LAST_FETCH_TS = 0.0
_SNAPSHOT_TTL = float(os.getenv("SNAPSHOT_TTL", "6.0"))

def get_snapshot(force: bool = False):
    global _LAST_SNAPSHOT, _LAST_HASH, _LAST_FETCH_TS
    now = time.time()
    if not force and (now - _LAST_FETCH_TS) < _SNAPSHOT_TTL and _LAST_SNAPSHOT:
        return _LAST_SNAPSHOT, False
    try:
        data = _fetch_all_from_airtable()
        _LAST_SNAPSHOT = data
        _LAST_HASH = md5(data)
        _LAST_FETCH_TS = time.time()
        return data, False
    except Exception as e:
        log.warning("Falha snapshot Airtable: %s", e)
        return _LAST_SNAPSHOT, True

# ===== Views =====
@app.after_request
def add_headers(resp):
    if request.path.startswith("/api/"):
        resp.headers.setdefault("Cache-Control", "no-store")
    return resp

@app.route("/")
def index():
    return render_template("index.html")

@app.get("/healthz")
def health():
    return jsonify(ok=True)

# ---- Auth ----
@app.post("/api/login")
def api_login():
    b = request.json or {}
    if (b.get("username") or "").strip() == APP_USER and (b.get("password") or "").strip() == APP_PASS:
        session["auth_ok"] = True
        session.permanent = True
        return jsonify(ok=True)
    return jsonify(ok=False, error="invalid_credentials"), 401

@app.post("/api/logout")
def api_logout():
    session.clear()
    return jsonify(ok=True)

# ---- Data ----
@app.get("/api/disparos")
def api_disparos():
    data, stale = get_snapshot(force=False)
    resp = jsonify(data)
    resp.headers["X-Data-Stale"] = "1" if stale else "0"
    return resp

@app.post("/api/disparos")
@require_auth
def create_disparo():
    b = request.json or {}
    
    today_str = datetime.utcnow().strftime('%Y-%m-%d')

    try:
        fields = {
            "Tipo": b.get("tipo", ""),
            "Tempo": int(b.get("tempo", 0)),
            "Potes": int(b.get("potes", 0)),
            "Volume": int(b.get("volume", 0)),
            "Horário": b.get("horario", "08:00"),
            "Status": b.get("status", "Em andamento"),
            # LINHA REMOVIDA: Não enviamos mais 'AtualizadoEm'
            "Data": b.get("data", today_str)
        }
    except (ValueError, TypeError) as e:
        log.error(f"Erro de tipo de dado ao criar disparo: {e}")
        return jsonify({"error": "invalid_data_type", "message": "Os campos de tempo, potes e volume devem ser números inteiros."}), 400


    if "template" in b and b["template"]:
        fields["Template"] = b["template"]

    raw_tag = (b.get("tag") or "").strip()
    if raw_tag:
        if raw_tag not in VALID_TAGS:
            return jsonify({"error": "invalid_tag"}), 400
        fields["Tags"] = raw_tag

<<<<<<< HEAD
    raw_tipo = (b.get("tipoDisparo") or "").strip()
    if raw_tipo:
        if raw_tipo not in VALID_TIPO_DISPARO:
            return jsonify({"error": "invalid_tipo_disparo"}), 400
        fields["Tipo Disparo"] = raw_tipo

=======
>>>>>>> cf50d0d5
    r = _airtable_request("POST", AIRTABLE_API, json={"fields": fields}, params={"typecast":"true"})
    
    if r.ok:
        try: get_snapshot(force=True)
        except: pass
    else:
        log.error(f"Airtable respondeu com {r.status_code}: {r.text}")

    return (r.text, r.status_code, {"Content-Type": "application/json"})


@app.patch("/api/disparos/<rid>")
@require_auth
def update_disparo(rid):
    b = request.json or {}
    fields = {}
    if "status" in b:   fields["Status"] = b["status"]
    if "horario" in b:  fields["Horário"] = b["horario"]
    if "tipo" in b:     fields["Tipo"] = b["tipo"]
    if "tempo" in b:    fields["Tempo"] = int(b.get("tempo", 0))
    if "potes" in b:    fields["Potes"] = int(b.get("potes", 0))
    if "volume" in b:   fields["Volume"] = int(b.get("volume", 0))
    if "template" in b: fields["Template"] = b["template"] or ""
    if "data" in b:     fields["Data"] = b.get("data")

    if "tag" in b:
        raw_tag = (b.get("tag") or "").strip()
        if raw_tag and raw_tag not in VALID_TAGS:
            return jsonify({"error": "invalid_tag"}), 400
        fields["Tags"] = raw_tag or None

<<<<<<< HEAD
    if "tipoDisparo" in b:
        raw_tipo = (b.get("tipoDisparo") or "").strip()
        if raw_tipo and raw_tipo not in VALID_TIPO_DISPARO:
            return jsonify({"error": "invalid_tipo_disparo"}), 400
        fields["Tipo Disparo"] = raw_tipo or None

=======
>>>>>>> cf50d0d5

    r = _airtable_request("PATCH", f"{AIRTABLE_API}/{rid}", json={"fields": fields}, params={"typecast":"true"})
    if r.ok:
        try: get_snapshot(force=True)
        except: pass
    return (r.text, r.status_code, {"Content-Type": "application/json"})


@app.delete("/api/disparos/<rid>")
@require_auth
def delete_disparo(rid):
    r = _airtable_request("DELETE", f"{AIRTABLE_API}/{rid}")
    if r.ok:
        try: get_snapshot(force=True)
        except: pass
    return (r.text, r.status_code, {"Content-Type": "application/json"})


# ---- SSE ----
@app.get("/api/stream")
def stream():
    def gen():
        last_hash = None
        yield "retry: 3000\n\n"
        while True:
            data, stale = get_snapshot(force=True)
            h = md5(data)
            if h != last_hash:
                last_hash = h
                payload = json.dumps({"type":"snapshot","records":data,"stale":stale}, ensure_ascii=False)
                yield f"data: {payload}\n\n"
            else:
                yield "event: ping\ndata: {}\n\n"
            time.sleep(3)

    headers = {
        "Cache-Control": "no-cache, no-transform",
        "X-Accel-Buffering": "no",
        "Connection": "keep-alive",
    }
    return Response(gen(), mimetype="text/event-stream", headers=headers)

# ===== Main =====
if __name__ == "__main__":
    assert AIRTABLE_TOKEN and AIRTABLE_BASE_ID, "Configure AIRTABLE_TOKEN e AIRTABLE_BASE_ID"
    app.run(host="0.0.0.0", port=8080, debug=True)<|MERGE_RESOLUTION|>--- conflicted
+++ resolved
@@ -17,7 +17,6 @@
     "Recup de Crédito",
 }
 
-<<<<<<< HEAD
 VALID_TIPO_DISPARO = {
     "Marketing",
     "Marketing Lite",
@@ -25,8 +24,6 @@
     "Autenticação",
 }
 
-=======
->>>>>>> cf50d0d5
 # ===== Airtable =====
 AIRTABLE_TOKEN = os.getenv("AIRTABLE_TOKEN")
 AIRTABLE_BASE_ID = os.getenv("AIRTABLE_BASE_ID")
@@ -115,10 +112,7 @@
             "atualizadoEm": f.get("AtualizadoEm", ""),
             "data": f.get("Data", ""),
             "tag": f.get("Tags", "") or "",
-<<<<<<< HEAD
             "tipoDisparo": f.get("Tipo Disparo", "") or "",
-=======
->>>>>>> cf50d0d5
         })
     return out
 
@@ -229,15 +223,12 @@
             return jsonify({"error": "invalid_tag"}), 400
         fields["Tags"] = raw_tag
 
-<<<<<<< HEAD
     raw_tipo = (b.get("tipoDisparo") or "").strip()
     if raw_tipo:
         if raw_tipo not in VALID_TIPO_DISPARO:
             return jsonify({"error": "invalid_tipo_disparo"}), 400
         fields["Tipo Disparo"] = raw_tipo
 
-=======
->>>>>>> cf50d0d5
     r = _airtable_request("POST", AIRTABLE_API, json={"fields": fields}, params={"typecast":"true"})
     
     if r.ok:
@@ -269,15 +260,12 @@
             return jsonify({"error": "invalid_tag"}), 400
         fields["Tags"] = raw_tag or None
 
-<<<<<<< HEAD
     if "tipoDisparo" in b:
         raw_tipo = (b.get("tipoDisparo") or "").strip()
         if raw_tipo and raw_tipo not in VALID_TIPO_DISPARO:
             return jsonify({"error": "invalid_tipo_disparo"}), 400
         fields["Tipo Disparo"] = raw_tipo or None
 
-=======
->>>>>>> cf50d0d5
 
     r = _airtable_request("PATCH", f"{AIRTABLE_API}/{rid}", json={"fields": fields}, params={"typecast":"true"})
     if r.ok:
