--- conflicted
+++ resolved
@@ -865,11 +865,8 @@
   };
   const TIPO_DISPARO_OPTIONS = Object.keys(COST_PER_TIPO).filter(Boolean);
 
-<<<<<<< HEAD
   let currentRange = "all";
 
-=======
->>>>>>> 75d05915
   const metricEls = {
     total: document.getElementById("metricTotal"),
     andamento: document.getElementById("metricAndamento"),
