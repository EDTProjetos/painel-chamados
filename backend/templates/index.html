--- conflicted
+++ resolved
@@ -122,7 +122,6 @@
     .metric-card.content-error::after{background:radial-gradient(circle, rgba(220,38,38,.24) 0%, transparent 70%);}
   html.dark .metric-card{border-color:rgba(59,130,246,.25); box-shadow:0 30px 55px -32px rgba(15,23,42,.9);}
   html.dark .metric-card::after{opacity:.35;}
-<<<<<<< HEAD
   .metric-card.budget-card::after{
     background:radial-gradient(circle, rgba(124,58,237,.28) 0%, transparent 70%);
   }
@@ -131,35 +130,13 @@
     font-size:clamp(26px,4.5vw,38px);
     word-break:break-word;
   }
-=======
-  .metric-card.budget-card{
-    background:#ffffff;
-    border:1px solid rgba(15,23,42,.08);
-    color:#0f172a;
-  }
-  .metric-card.budget-card::after{
-    background:radial-gradient(circle, rgba(14,165,233,.24) 0%, transparent 70%);
-  }
-  html.dark .metric-card.budget-card{
-    background:#ffffff;
-    border-color:rgba(15,23,42,.18);
-    box-shadow:0 26px 48px -28px rgba(15,23,42,.85);
-  }
-  html.dark .metric-card.budget-card::after{opacity:.45;}
-  .metric-card.budget-card .metric-label{color:#2563eb;}
-  .metric-card.budget-card .metric-foot{color:#475569;}
->>>>>>> 435797e2
   .metric-icon{width:42px; height:42px; border-radius:14px; display:grid; place-items:center; color:#fff; z-index:1;}
   .metric-icon svg{width:22px; height:22px;}
   .icon-total{background:linear-gradient(135deg,var(--primary),var(--primary-2));}
   .icon-progress{background:linear-gradient(135deg,#f59e0b,#f97316);}
   .icon-done{background:linear-gradient(135deg,#059669,#10b981);}
   .icon-error{background:linear-gradient(135deg,#dc2626,#ef4444);}
-<<<<<<< HEAD
   .icon-budget{background:linear-gradient(135deg,#7c3aed,#6366f1); font-weight:700; font-size:18px;}
-=======
-  .icon-budget{background:linear-gradient(135deg,#0ea5e9,#6366f1);}
->>>>>>> 435797e2
   .metric-label{font-size:12px; letter-spacing:.15em; text-transform:uppercase; color:var(--muted); z-index:1;}
   .metric-value{font-size:34px; font-weight:800; line-height:1; z-index:1;}
   .metric-foot{font-size:13px; color:var(--muted); margin-top:auto; z-index:1;}
@@ -600,16 +577,7 @@
         <span class="metric-foot">Atenção necessária</span>
       </article>
       <article class="metric-card budget-card">
-<<<<<<< HEAD
         <span class="metric-icon icon-budget" aria-hidden="true">$</span>
-=======
-        <span class="metric-icon icon-budget" aria-hidden="true">
-          <svg xmlns="http://www.w3.org/2000/svg" fill="none" viewBox="0 0 24 24" stroke-width="1.5" stroke="currentColor">
-            <path stroke-linecap="round" stroke-linejoin="round" d="M12 6v12m-3-9h6m-9 6h12" />
-            <circle cx="12" cy="12" r="9" stroke-linecap="round" stroke-linejoin="round" />
-          </svg>
-        </span>
->>>>>>> 435797e2
         <span class="metric-label">Orçamento total</span>
         <strong class="metric-value" id="metricBudgetHighlight">R$ 0,00</strong>
         <span class="metric-foot">Gasto mês: <strong id="metricBudgetMonth">R$ 0,00</strong></span>
